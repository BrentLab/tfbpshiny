--- conflicted
+++ resolved
@@ -3,27 +3,20 @@
 from shiny import Inputs, Outputs, Session, module, reactive, render, ui
 
 from ..rank_response.expression_source_table_module import (
-<<<<<<< HEAD
     DEFAULT_RR_COLUMNS,
     RR_CHOICES_DICT,
-=======
->>>>>>> 0992689b
     expression_source_table_server,
     expression_source_table_ui,
 )
 from ..rank_response.main_table_module import (
-<<<<<<< HEAD
     DEFAULT_MAIN_TABLE_COLUMNS,
     MAIN_TABLE_CHOICES_DICT,
-=======
->>>>>>> 0992689b
     main_table_server,
     main_table_ui,
 )
 from ..rank_response.replicate_plot_module import (
     rank_response_replicate_plot_overexpression_ui,
     rank_response_replicate_plot_server,
-<<<<<<< HEAD
     rank_response_replicate_plot_tfko_ui,
 )
 from ..utils.create_accordion_panel import create_accordion_panel
@@ -38,88 +31,6 @@
             style="max-width: 100%; overflow-x: auto;",
         ),
     )
-=======
-    rank_response_replicate_plot_ui,
-)
-from ..utils.create_accordion_panel import create_accordion_panel
-
-# This sets, statically but with definitions that will appear as tooltips, the
-# selectable columns which may be displayed in the replicate details table
-_rr_column_metadata = {
-    "single_binding": (
-        "Single Binding",
-        "Unique ID for a single replicate; NA if composite.",
-    ),
-    "composite_binding": (
-        "Composite Binding",
-        "Unique ID for composite replicate; NA if single.",
-    ),
-    "expression_time": (
-        "Expression Time",
-        "Time point of McIsaac overexpression assay.",
-    ),
-    "univariate_rsquared": (
-        "R²",
-        "R² of model perturbed ~ binding.",
-    ),
-    "univariate_pvalue": (
-        "P-value",
-        "P-value of model perturbed ~ binding.",
-    ),
-    "binding_rank_threshold": (
-        "Binding Rank Threshold",
-        "binding rank with most significant DTO overlap.",
-    ),
-    "perturbation_rank_threshold": (
-        "Perturbation Rank Threshold",
-        "perturbation rank with most significant DTO overlap.",
-    ),
-    "binding_set_size": (
-        "Binding Set Size",
-        (
-            "Gene count in binding set in DTO overlap. "
-            "May be larger than rank due to ties."
-        ),
-    ),
-    "perturbation_set_size": (
-        "Perturbation Set Size",
-        (
-            "Gene count in perturbation set in DTO overlap. "
-            "May be larger than rank due to ties."
-        ),
-    ),
-    "dto_fdr": (
-        "DTO FDR",
-        "False discovery rate from DTO.",
-    ),
-    "dto_empirical_pvalue": (
-        "DTO Empirical P-value",
-        "Empirical p-value from DTO.",
-    ),
-    "rank_25": (
-        "Rank at 25",
-        "Responsive fraction in top 25 bound genes.",
-    ),
-    "rank_50": (
-        "Rank at 50",
-        "Responsive fraction in top 50 bound genes.",
-    ),
-}
-
-# Convert to dictionary: {value: HTML label}
-rr_choices_dict = {
-    key: ui.span(label, title=desc)
-    for key, (label, desc) in _rr_column_metadata.items()
-}
-
-# Initial selection for the replicate details table
-_init_rr_selected = [
-    "univariate_rsquared",
-    "dto_fdr",
-    "dto_empirical_pvalue",
-    "rank_25",
-]
->>>>>>> 0992689b
 
 
 @module.ui
@@ -154,7 +65,6 @@
         ui.input_checkbox_group(
             "rr_columns",
             label="Replicate Metrics",
-<<<<<<< HEAD
             choices=RR_CHOICES_DICT,
             selected=DEFAULT_RR_COLUMNS,
         ),
@@ -164,14 +74,6 @@
         ui.input_action_button(
             "update_tables",
             "Update Tables",
-=======
-            choices=rr_choices_dict,
-            selected=_init_rr_selected,
-        ),
-        ui.input_action_button(
-            "update_table",
-            "Update Table",
->>>>>>> 0992689b
             class_="btn-primary mt-2",
             style="width: 100%;",
         ),
@@ -200,21 +102,14 @@
                     "This page displays the rank response plots and associated "
                     "tables for a single regulator. Use the sidebar to select the "
                     "regulator of interest and the columns to be displayed in the ",
-<<<<<<< HEAD
                     ui.tags.b("Main Selection Table"),
                     " and ",
-=======
->>>>>>> 0992689b
                     ui.tags.b("Replicate Details Tables"),
                     ". Hover over any of the column names "
                     "for information on what the column represents. ",
                     "Select row(s) in the ",
                     ui.tags.b("Main Selection Table"),
-<<<<<<< HEAD
                     " on the right "
-=======
-                    " on the left "
->>>>>>> 0992689b
                     "to isolate a sample/samples in the plots and highlight the "
                     "corresponding rows in the replicate details table.",
                 ),
@@ -276,7 +171,6 @@
                 style="min-height: 600px; margin-bottom: 20px;",
             ),
             ui.div(
-<<<<<<< HEAD
                 ui.card(
                     ui.card_header("Replicate Details Table"),
                     ui.navset_tab(
@@ -304,10 +198,6 @@
                     ),
                     style="min-height: 400px;",
                 ),
-=======
-                rank_response_replicate_plot_ui("rank_response_replicate_plot"),
-                style="max-width: 100%; overflow-x: auto;",
->>>>>>> 0992689b
             ),
             ui.row(
                 ui.column(
@@ -394,7 +284,6 @@
 
     # This reactive stores the columns selected from the side bar for
     # the rank response table
-<<<<<<< HEAD
     selected_rr_columns: reactive.value[list] = reactive.Value(DEFAULT_RR_COLUMNS)
 
     # This reactive stores the columns selected from the side bar for
@@ -411,9 +300,6 @@
     @reactive.calc
     def selected_rr_columns_calc():
         return selected_rr_columns.get()
-=======
-    selected_rr_columns: reactive.value[list] = reactive.Value(_init_rr_selected)
->>>>>>> 0992689b
 
     @reactive.effect
     def _():
@@ -453,7 +339,6 @@
     @reactive.calc
     def has_column_changes():
         """Reactive to check if there are changes in column selection."""
-<<<<<<< HEAD
         current_main_selection = set(input.main_table_columns.get() or [])
         confirmed_main_selection = set(selected_main_table_columns.get())
 
@@ -471,11 +356,6 @@
         selected = list(input.main_table_columns.get())
 
         ui.update_checkbox_group("main_table_columns", selected=selected)
-=======
-        current_selection = set(input.rr_columns.get() or [])
-        confirmed_selection = set(selected_rr_columns.get())
-        return current_selection != confirmed_selection
->>>>>>> 0992689b
 
     @reactive.effect
     def _():
@@ -489,7 +369,6 @@
     def _():
         has_changes = has_column_changes()
 
-<<<<<<< HEAD
         ui.update_action_button(
             "update_tables",
             label="Update Tables",
@@ -510,42 +389,12 @@
         logger.debug("Updated replicate details columns: %s", selected_rr_cols)
         logger.debug("Updated main table columns: %s", selected_main_cols)
 
-=======
-        if has_changes:
-            # Active state
-            ui.update_action_button(
-                "update_table",
-                label="Update Table",
-                disabled=False,
-            )
-
-        else:
-            # Disabled state
-            ui.update_action_button(
-                "update_table",
-                label="Update Table",
-                disabled=True,
-            )
-
-    # Update the confirmed column selections when the button is clicked
-    @reactive.effect
-    @reactive.event(input.update_table)
-    def _():
-        req(input.rr_columns)
-        selected_cols = list(input.rr_columns.get())
-        selected_rr_columns.set(selected_cols)
-        logger.debug("Updated table columns: %s", selected_cols)
-
->>>>>>> 0992689b
     # Main table with selection capability
     selected_promotersetsigs = main_table_server(
         "main_table",
         rr_metadata=rr_metadata,
         bindingmanualqc_result=bindingmanualqc_result,
-<<<<<<< HEAD
         selected_columns=selected_main_table_columns_calc,
-=======
->>>>>>> 0992689b
         logger=logger,
     )
 
@@ -564,7 +413,6 @@
         rr_metadata=rr_metadata,
         expression_source="kemmeren_tfko",
         selected_promotersetsigs=selected_promotersetsigs_reactive,
-<<<<<<< HEAD
         selected_columns=selected_rr_columns_calc,
         logger=logger,
     )
@@ -604,18 +452,4 @@
         # Return the plots filtered for overexpression source
         return rank_response_replicate_plot_overexpression_ui(
             "rank_response_replicate_plot"
-        )
-=======
-        selected_columns=selected_rr_columns,
-        logger=logger,
-    )
-
-    expression_source_table_server(
-        "overexpression_table",
-        rr_metadata=rr_metadata,
-        expression_source="mcisaac_oe",
-        selected_promotersetsigs=selected_promotersetsigs_reactive,
-        selected_columns=selected_rr_columns,
-        logger=logger,
-    )
->>>>>>> 0992689b
+        )