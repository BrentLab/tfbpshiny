--- conflicted
+++ resolved
@@ -8,10 +8,7 @@
     correlation_matrix_server,
     correlation_matrix_ui,
 )
-<<<<<<< HEAD
-=======
 from ..utils.source_name_lookup import get_source_name_dict
->>>>>>> 7fe53a76
 
 
 @module.ui
